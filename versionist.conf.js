var _ = require('lodash');

lowerKeys = (obj) => {
  return _.transform(obj, (result, val, key) => {
    result[key.toLowerCase()] = val;
  });
};

module.exports = {
  // This setup allows the editing and parsing of footer tags to get version and type information,
  // as well as ensuring tags of the type 'v<major>.<minor>.<patch>' are used.
  // It increments in a semver compatible fashion and allows the updating of NPM package info.
  editChangelog: true,
  parseFooterTags: true,
  getGitReferenceFromVersion: 'v-prefix',
  incrementVersion: 'semver',
  updateVersion: 'npm',

  // Always add the entry to the top of the Changelog, below the header.
  addEntryToChangelog: {
    preset: 'prepend',
    fromLine: 5
  },

  // Only include a commit when there is a footer of 'change-type'.
  // Ensures commits which do not up versions are not included.
  // Commit messages without a relevant footer will not be included in the CHANGELOG.
  includeCommitWhen: (commit) => {
<<<<<<< HEAD
    commit.footer = lowerKeys(commit.footer);
    return !!commit.footer['change-type'];
=======
    return commit.footer['changelog-entry'];
>>>>>>> 67a90676
  },

  // Determine the type from 'change-type:' tag.
  // Should no explicit change type be made, then no changes are assumed.
  getIncrementLevelFromCommit: (commit) => {
<<<<<<< HEAD
    commit.footer = lowerKeys(commit.footer);
    if (commit.footer['change-type']) {
      return commit.footer['change-type'].trim();
    }
  },

  // If a 'changelog-entry' tag is found, use this as the subject rather than the
  // first line of the commit.
  transformTemplateData: (data) => {
    data.commits.forEach((commit) => {
      commit.footer = lowerKeys(commit.footer);
      if (commit.footer['changelog-entry']) {
        commit.subject = commit.footer['changelog-entry'];
      }
    });

    return data;
=======
    return commit.footer['change-type'];
>>>>>>> 67a90676
  },

  template: [
    '# v{{version}} - {{moment date "Y-MM-DD"}}',
    '',
    '{{#each commits}}',
<<<<<<< HEAD
    '* {{capitalize this.subject}}',
=======
    '{{#with footer}}',
    '- {{capitalize changelog-entry}}',
    '{{/with}}',
>>>>>>> 67a90676
    '{{/each}}'
  ].join('\n')
};<|MERGE_RESOLUTION|>--- conflicted
+++ resolved
@@ -1,10 +1,9 @@
 var _ = require('lodash');
+var execSync = require('child_process').execSync;
 
-lowerKeys = (obj) => {
-  return _.transform(obj, (result, val, key) => {
-    result[key.toLowerCase()] = val;
-  });
-};
+var getAuthor = (commitHash) => {
+  return execSync(`git show --quiet --format="%an" ${commitHash}`, { encoding: 'utf8' }).replace('\n', '');
+}
 
 module.exports = {
   // This setup allows the editing and parsing of footer tags to get version and type information,
@@ -19,58 +18,41 @@
   // Always add the entry to the top of the Changelog, below the header.
   addEntryToChangelog: {
     preset: 'prepend',
-    fromLine: 5
+    fromLine: 6
   },
 
-  // Only include a commit when there is a footer of 'change-type'.
+  // Only include a commit when there is a footer tag of 'change-type'.
   // Ensures commits which do not up versions are not included.
-  // Commit messages without a relevant footer will not be included in the CHANGELOG.
   includeCommitWhen: (commit) => {
-<<<<<<< HEAD
-    commit.footer = lowerKeys(commit.footer);
     return !!commit.footer['change-type'];
-=======
-    return commit.footer['changelog-entry'];
->>>>>>> 67a90676
   },
 
   // Determine the type from 'change-type:' tag.
   // Should no explicit change type be made, then no changes are assumed.
   getIncrementLevelFromCommit: (commit) => {
-<<<<<<< HEAD
-    commit.footer = lowerKeys(commit.footer);
-    if (commit.footer['change-type']) {
-      return commit.footer['change-type'].trim();
-    }
+    return _.trim(_.get(commit.footer, 'change-type', '')) || undefined;
   },
 
   // If a 'changelog-entry' tag is found, use this as the subject rather than the
   // first line of the commit.
   transformTemplateData: (data) => {
     data.commits.forEach((commit) => {
-      commit.footer = lowerKeys(commit.footer);
-      if (commit.footer['changelog-entry']) {
-        commit.subject = commit.footer['changelog-entry'];
-      }
+      commit.subject = commit.footer['changelog-entry'] || commit.subject;
+      commit.author = getAuthor(commit.hash);
     });
 
     return data;
-=======
-    return commit.footer['change-type'];
->>>>>>> 67a90676
   },
 
   template: [
-    '# v{{version}} - {{moment date "Y-MM-DD"}}',
+    '## v{{version}} - {{moment date "Y-MM-DD"}}',
     '',
     '{{#each commits}}',
-<<<<<<< HEAD
+    '{{#if this.author}}',
+    '* {{capitalize this.subject}} [{{this.author}}]',
+    '{{else}}',
     '* {{capitalize this.subject}}',
-=======
-    '{{#with footer}}',
-    '- {{capitalize changelog-entry}}',
-    '{{/with}}',
->>>>>>> 67a90676
+    '{{/if}}',
     '{{/each}}'
   ].join('\n')
 };